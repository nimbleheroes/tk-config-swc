--- conflicted
+++ resolved
@@ -65,45 +65,17 @@
   <<: *settings_publish_plugins_tk-multi-publish2_3dsmax
   collector_settings:
       Work Template: asset_child_max_workfile
-<<<<<<< HEAD
-=======
-  post_phase: "{config}/tk-multi-publish2/post_phase.py"
-  publish_plugins:
-  - name: Publish to Perforce & ShotGrid
-    hook: "{config}/tk-multi-publish2/publish_file.py"
-    settings: {}
-  - name: Upload for review
-    hook: "{self}/upload_version.py"
-    settings: {}
-  help_url: *help_url
-  location: "@apps.tk-multi-publish2.location"
->>>>>>> 4ad87519
 
 # asset_child_master_step
 settings.tk-multi-publish2.3dsmax.asset_child_master_step: 
   <<: *settings_publish_plugins_tk-multi-publish2_3dsmax
   collector_settings:
-<<<<<<< HEAD
       Work Template: asset_child_master_max_workfile
-=======
-      Work Template: asset_other_max_workfile
-  post_phase: "{config}/tk-multi-publish2/post_phase.py"
-  publish_plugins:
-  - name: Publish to Perforce & ShotGrid
-    hook: "{config}/tk-multi-publish2/publish_file.py"
-    settings: {}
-  - name: Upload for review
-    hook: "{self}/upload_version.py"
-    settings: {}
-  help_url: *help_url
-  location: "@apps.tk-multi-publish2.location"
->>>>>>> 4ad87519
 
 # pub_asset_step
 settings.tk-multi-publish2.3dsmax.pub_asset_step: 
   <<: *settings_publish_plugins_tk-multi-publish2_3dsmax
   collector_settings:
-<<<<<<< HEAD
       Work Template: pub_asset_max_workfile
 
 # prod_asset_step
@@ -123,19 +95,6 @@
   <<: *settings_publish_plugins_tk-multi-publish2_3dsmax
   collector_settings:
       Work Template: env_asset_master_max_workfile
-=======
-      Work Template: asset_other_child_max_workfile
-  post_phase: "{config}/tk-multi-publish2/post_phase.py"
-  publish_plugins:
-  - name: Publish to Perforce & ShotGrid
-    hook: "{config}/tk-multi-publish2/publish_file.py"
-    settings: {}
-  - name: Upload for review
-    hook: "{self}/upload_version.py"
-    settings: {}
-  help_url: *help_url
-  location: "@apps.tk-multi-publish2.location"
->>>>>>> 4ad87519
 
 ################################################################################
 
@@ -168,45 +127,17 @@
   <<: *settings_publish_plugins_tk-multi-publish2_houdini
   collector_settings:
       Work Template: asset_child_houdini_workfile
-<<<<<<< HEAD
-=======
-  post_phase: "{config}/tk-multi-publish2/post_phase.py"
-  publish_plugins:
-  - name: Publish to Perforce & ShotGrid
-    hook: "{config}/tk-multi-publish2/publish_file.py"
-    settings: {}
-  - name: Upload for review
-    hook: "{self}/upload_version.py"
-    settings: {}
-  help_url: *help_url
-  location: "@apps.tk-multi-publish2.location"
->>>>>>> 4ad87519
 
 # asset_child_master_step
 settings.tk-multi-publish2.houdini.asset_child_master_step:
   <<: *settings_publish_plugins_tk-multi-publish2_houdini
   collector_settings:
-<<<<<<< HEAD
       Work Template: asset_child_master_houdini_workfile
-=======
-      Work Template: asset_other_houdini_workfile
-  post_phase: "{config}/tk-multi-publish2/post_phase.py"
-  publish_plugins:
-  - name: Publish to Perforce & ShotGrid
-    hook: "{config}/tk-multi-publish2/publish_file.py"
-    settings: {}
-  - name: Upload for review
-    hook: "{self}/upload_version.py"
-    settings: {}
-  help_url: *help_url
-  location: "@apps.tk-multi-publish2.location"
->>>>>>> 4ad87519
 
 # pub_asset_step
 settings.tk-multi-publish2.houdini.pub_asset_step:
   <<: *settings_publish_plugins_tk-multi-publish2_houdini
   collector_settings:
-<<<<<<< HEAD
       Work Template: pub_asset_houdini_workfile
 
 # prod_asset_step
@@ -226,19 +157,6 @@
   <<: *settings_publish_plugins_tk-multi-publish2_houdini
   collector_settings:
       Work Template: env_asset_master_houdini_workfile
-=======
-      Work Template: asset_other_child_houdini_workfile
-  post_phase: "{config}/tk-multi-publish2/post_phase.py"
-  publish_plugins:
-  - name: Publish to Perforce & ShotGrid
-    hook: "{config}/tk-multi-publish2/publish_file.py"
-    settings: {}
-  - name: Upload for review
-    hook: "{self}/upload_version.py"
-    settings: {}
-  help_url: *help_url
-  location: "@apps.tk-multi-publish2.location"
->>>>>>> 4ad87519
 
 ################################################################################
 
@@ -249,14 +167,9 @@
   collector: "{self}/collector.py:{engine}/tk-multi-publish2/basic/collector.py"
   collector_settings:
       Work Template: asset_maya_workfile
-<<<<<<< HEAD
-  publish_plugins: 
-  - name: Publish to ShotGrid
-=======
   post_phase: "{config}/tk-multi-publish2/post_phase.py"
   publish_plugins:
   - name: Publish to Perforce & ShotGrid
->>>>>>> 4ad87519
     hook: "{config}/tk-multi-publish2/publish_file.py:{config}/tk-multi-publish2/tk-maya/publish_file.py"
     settings: {}
   - name: Upload for review
@@ -276,45 +189,17 @@
   <<: *settings_publish_plugins_tk-multi-publish2_maya
   collector_settings:
       Work Template: asset_child_maya_workfile
-<<<<<<< HEAD
-=======
-  post_phase: "{config}/tk-multi-publish2/post_phase.py"
-  publish_plugins:
-  - name: Publish to Perforce & ShotGrid
-    hook: "{config}/tk-multi-publish2/publish_file.py:{config}/tk-multi-publish2/tk-maya/publish_file.py"
-    settings: {}
-  - name: Upload for review
-    hook: "{self}/upload_version.py"
-    settings: {}
-  help_url: *help_url
-  location: "@apps.tk-multi-publish2.location"
->>>>>>> 4ad87519
 
 # asset_child_master_step
 settings.tk-multi-publish2.maya.asset_child_master_step:
   <<: *settings_publish_plugins_tk-multi-publish2_maya
   collector_settings:
-<<<<<<< HEAD
       Work Template: asset_child_master_maya_workfile
-=======
-      Work Template: asset_other_maya_workfile
-  post_phase: "{config}/tk-multi-publish2/post_phase.py"
-  publish_plugins:
-  - name: Publish to Perforce & ShotGrid
-    hook: "{config}/tk-multi-publish2/publish_file.py:{config}/tk-multi-publish2/tk-maya/publish_file.py"
-    settings: {}
-  - name: Upload for review
-    hook: "{self}/upload_version.py"
-    settings: {}
-  help_url: *help_url
-  location: "@apps.tk-multi-publish2.location"
->>>>>>> 4ad87519
 
 # pub_asset_step
 settings.tk-multi-publish2.maya.pub_asset_step:
   <<: *settings_publish_plugins_tk-multi-publish2_maya
   collector_settings:
-<<<<<<< HEAD
       Work Template: pub_asset_maya_workfile
 
 # prod_asset_step
@@ -334,32 +219,14 @@
   <<: *settings_publish_plugins_tk-multi-publish2_maya
   collector_settings:
       Work Template: env_asset_master_maya_workfile
-=======
-      Work Template: asset_other_child_maya_workfile
-  post_phase: "{config}/tk-multi-publish2/post_phase.py"
-  publish_plugins:
-  - name: Publish to Perforce & ShotGrid
-    hook: "{config}/tk-multi-publish2/publish_file.py:{config}/tk-multi-publish2/tk-maya/publish_file.py"
-    settings: {}
-  - name: Upload for review
-    hook: "{self}/upload_version.py"
-    settings: {}
-  help_url: *help_url
-  location: "@apps.tk-multi-publish2.location"
->>>>>>> 4ad87519
 
 ################################################################################
 
 # ---- Photoshop
 
 # asset_step
-<<<<<<< HEAD
 settings.tk-multi-publish2.photoshop.asset_step: &settings_publish_plugins_tk-multi-publish2_photoshop
-  collector: "{self}/collector.py:{engine}/tk-multi-publish2/basic/collector.py"
-=======
-settings.tk-multi-publish2.photoshop.asset_step:
   collector: "{config}/tk-multi-publish2/base_collector.py:{engine}/tk-multi-publish2/basic/collector.py"
->>>>>>> 4ad87519
   collector_settings:
       Work Template: asset_photoshop_workfile
       Work Area: asset_root
@@ -379,19 +246,21 @@
   <<: *settings_publish_plugins_tk-multi-publish2_photoshop
   collector_settings:
       Work Template: asset_master_photoshop_workfile
+      Work Area: asset_master_root
 
 # asset_child_step
 settings.tk-multi-publish2.photoshop.asset_child_step:
-<<<<<<< HEAD
   <<: *settings_publish_plugins_tk-multi-publish2_photoshop
   collector_settings:
       Work Template: asset_child_photoshop_workfile
+      Work Area: asset_child_root
 
 # asset_child_master_step
 settings.tk-multi-publish2.photoshop.asset_child_master_step:
   <<: *settings_publish_plugins_tk-multi-publish2_photoshop
   collector_settings:
       Work Template: asset_child_master_photoshop_workfile
+      Work Area: asset_child_master_root
 
 # pub_asset_step
 settings.tk-multi-publish2.photoshop.pub_asset_step:
@@ -399,61 +268,7 @@
   collector: "{self}/collector.py:{config}/tk-multi-publish2/tk-photoshopcc/collector.py"
   collector_settings:
       Work Template: pub_asset_photoshop_workfile
-  publish_plugins: &publish_plugins_prod_assets
-  - name: Publish to ShotGrid
-    hook: "{config}/tk-multi-publish2/publish_file.py:{config}/tk-multi-publish2/tk-photoshopcc/publish_file.py"
-    settings: {}
-  - name: Check-in to Perforce
-    hook: "{config}/tk-multi-publish2/check_in_file.py:{config}/tk-multi-publish2/tk-photoshopcc/check_in_workfile.py"
-    settings: {}  
-=======
-  collector: "{config}/tk-multi-publish2/base_collector.py:{engine}/tk-multi-publish2/basic/collector.py"
-  collector_settings:
-      Work Template: asset_child_photoshop_workfile
-      Work Area: asset_child_root
-  post_phase: "{config}/tk-multi-publish2/post_phase.py"
-  publish_plugins:
-  - name: Publish to Perforce & ShotGrid
-    hook: "{config}/tk-multi-publish2/publish_file.py:{config}/tk-multi-publish2/tk-photoshopcc/publish_file.py"
-    settings: {}
-  - name: Upload for review
-    hook: "{self}/upload_version.py:{engine}/tk-multi-publish2/basic/upload_version.py"
-    settings: {}
-  help_url: *help_url
-  location: "@apps.tk-multi-publish2.location"
-
-# asset_other_step
-settings.tk-multi-publish2.photoshop.asset_other_step:
-  collector: "{config}/tk-multi-publish2/base_collector.py:{engine}/tk-multi-publish2/basic/collector.py"
-  collector_settings:
-      Work Template: asset_other_photoshop_workfile
-      Work Area: asset_other_root
-  post_phase: "{config}/tk-multi-publish2/post_phase.py"
-  publish_plugins:
-  - name: Publish to Perforce & ShotGrid
-    hook: "{config}/tk-multi-publish2/publish_file.py:{config}/tk-multi-publish2/tk-photoshopcc/publish_file.py"
-    settings: {}
-  - name: Upload for review
-    hook: "{self}/upload_version.py:{engine}/tk-multi-publish2/basic/upload_version.py"
-    settings: {}
-  help_url: *help_url
-  location: "@apps.tk-multi-publish2.location"
-
-# asset_other_child_step
-settings.tk-multi-publish2.photoshop.asset_other_child_step:
-  collector: "{config}/tk-multi-publish2/base_collector.py:{engine}/tk-multi-publish2/basic/collector.py"
-  collector_settings:
-      Work Template: asset_other_child_photoshop_workfile
-      Work Area: asset_other_child_root
-  post_phase: "{config}/tk-multi-publish2/post_phase.py"
-  publish_plugins:
-  - name: Publish to Perforce & ShotGrid
-    hook: "{config}/tk-multi-publish2/publish_file.py:{config}/tk-multi-publish2/tk-photoshopcc/publish_file.py"
-    settings: {}
->>>>>>> 4ad87519
-  - name: Upload for review
-    hook: "{self}/upload_version.py:{config}/tk-multi-publish2/tk-photoshopcc/upload_version.py"
-    settings: {}
+      Work Area: pub_asset_root
 
 # prod_asset_step
 settings.tk-multi-publish2.photoshop.prod_asset_step:
@@ -461,19 +276,21 @@
   collector: "{self}/collector.py:{config}/tk-multi-publish2/tk-photoshopcc/collector.py"
   collector_settings:
       Work Template: prod_asset_photoshop_workfile
-  publish_plugins: *publish_plugins_prod_assets
+      Work Area: prod_asset_root
 
 # env_asset_step
 settings.tk-multi-publish2.photoshop.env_asset_step:
   <<: *settings_publish_plugins_tk-multi-publish2_photoshop
   collector_settings:
       Work Template: env_asset_photoshop_workfile
+      Work Area: env_asset_root
 
 # env_asset_master_step
 settings.tk-multi-publish2.photoshop.env_asset_master_step:
   <<: *settings_publish_plugins_tk-multi-publish2_photoshop
   collector_settings:
       Work Template: env_asset_master_photoshop_workfile
+      Work Area: env_asset_master_root
 
 ################################################################################
 
@@ -523,8 +340,6 @@
   <<: *settings_publish_plugins_tk-multi-publish2_substancepainter
   collector_settings:
       Work Template: asset_child_substancepainter_workfile
-<<<<<<< HEAD
-=======
       # Work Export Template: substancepainter_asset_textures_path_export
       # Publish Textures as Folder: true
   post_phase: "{config}/tk-multi-publish2/post_phase.py"
@@ -552,50 +367,17 @@
   #       Publish Template: substancepainter_asset_publish
   help_url: *help_url
   location: "@apps.tk-multi-publish2.location"
->>>>>>> 4ad87519
 
 # asset_child_master_step
 settings.tk-multi-publish2.substancepainter.asset_child_master_step:
   <<: *settings_publish_plugins_tk-multi-publish2_substancepainter
   collector_settings:
-<<<<<<< HEAD
       Work Template: asset_child_master_substancepainter_workfile
-=======
-      Work Template: asset_other_substancepainter_workfile
-      # Work Export Template: substancepainter_asset_other_textures_path_export
-      # Publish Textures as Folder: true
-  post_phase: "{config}/tk-multi-publish2/post_phase.py"
-  publish_plugins:
-  # - name: Publish to Perforce & ShotGrid
-  #   hook: "{config}/tk-multi-publish2/publish_file.py"
-  #   settings: {}
-  # - name: Publish to Perforce & ShotGrid
-  #   hook: "{config}/tk-multi-publish2/publish_file.py:{engine}/tk-multi-publish2/basic/publish_textures.py"
-  #   settings:
-  #     Publish Template: substancepainter_asset_other_textures_path_publish
-  # - name: Publish to Perforce & ShotGrid
-  #   hook: "{config}/tk-multi-publish2/publish_file.py:{engine}/tk-multi-publish2/basic/publish_texture.py"
-  #   settings:
-  #     Publish Template: substancepainter_asset_other_texture_path_publish
-  - name: Upload for review
-    hook: "{self}/upload_version.py"
-    settings: {}
-  # - name: Begin file versioning
-  #   hook: "{engine}/tk-multi-publish2/basic/start_version_control.py"
-  #   settings: {}
-  # - name: Publish to Perforce & ShotGrid
-  #   hook: "{config}/tk-multi-publish2/publish_file.py:{engine}/tk-multi-publish2/basic/publish_session.py"
-  #   settings:
-  #       Publish Template: substancepainter_asset_other_publish
-  help_url: *help_url
-  location: "@apps.tk-multi-publish2.location"
->>>>>>> 4ad87519
 
 # pub_asset step
 settings.tk-multi-publish2.substancepainter.pub_asset_step:
   <<: *settings_publish_plugins_tk-multi-publish2_substancepainter
   collector_settings:
-<<<<<<< HEAD
       Work Template: pub_asset_substancepainter_workfile
 
 # prod_asset step
@@ -615,36 +397,6 @@
   <<: *settings_publish_plugins_tk-multi-publish2_substancepainter
   collector_settings:
       Work Template: env_asset_master_substancepainter_workfile
-=======
-      Work Template: asset_other_child_substancepainter_workfile
-      # Work Export Template: substancepainter_asset_other_textures_path_export
-      # Publish Textures as Folder: true
-  post_phase: "{config}/tk-multi-publish2/post_phase.py"
-  publish_plugins:
-  # - name: Publish to Perforce & ShotGrid
-  #   hook: "{config}/tk-multi-publish2/publish_file.py"
-  #   settings: {}
-  # - name: Publish to Perforce & ShotGrid
-  #   hook: "{config}/tk-multi-publish2/publish_file.py:{engine}/tk-multi-publish2/basic/publish_textures.py"
-  #   settings:
-  #     Publish Template: substancepainter_asset_other_textures_path_publish
-  # - name: Publish to Perforce & ShotGrid
-  #   hook: "{config}/tk-multi-publish2/publish_file.py:{engine}/tk-multi-publish2/basic/publish_texture.py"
-  #   settings:
-  #     Publish Template: substancepainter_asset_other_texture_path_publish
-  - name: Upload for review
-    hook: "{self}/upload_version.py"
-    settings: {}
-  # - name: Begin file versioning
-  #   hook: "{engine}/tk-multi-publish2/basic/start_version_control.py"
-  #   settings: {}
-  # - name: Publish to Perforce & ShotGrid
-  #   hook: "{config}/tk-multi-publish2/publish_file.py:{engine}/tk-multi-publish2/basic/publish_session.py"
-  #   settings:
-  #       Publish Template: substancepainter_asset_other_publish
-  help_url: *help_url
-  location: "@apps.tk-multi-publish2.location"
->>>>>>> 4ad87519
 
 ################################################################################
 
@@ -720,130 +472,17 @@
   <<: *settings_publish_plugins_tk-multi-publish2_substancedesigner
   collector_settings:
       Work Template: asset_child_substancedesigner_workfile
-<<<<<<< HEAD
 
 # asset_child_master_step
 settings.tk-multi-publish2.substancedesigner.asset_child_master_step:
   <<: *settings_publish_plugins_tk-multi-publish2_substancedesigner
   collector_settings:
       Work Template: asset_child_master_substancedesigner_workfile
-=======
-  post_phase: "{config}/tk-multi-publish2/post_phase.py"
-  publish_plugins:
-  # - name: Publish to Perforce & ShotGrid
-  #   hook: "{config}/tk-multi-publish2/publish_file.py"
-  #   settings: {}
-
-  - name: Upload for review
-    hook: "{self}/upload_version.py"
-    settings: {}
-
-  # - name: Begin file versioning
-  #   hook: "{engine}/tk-multi-publish2/basic/start_version_control.py"
-  #   settings: {}
-
-  # - name: Publish Package to Perforce & ShotGrid
-  #   hook: "{config}/tk-multi-publish2/publish_file.py:{engine}/tk-multi-publish2/basic/publish_package_base.py:{engine}/tk-multi-publish2/basic/publish_package.py"
-  #   settings:
-  #       Publish Template: substancedesigner_asset_package_publish
-
-  # Note that most of these publishers are for completion, as packages and
-  # graphs can be exported in multitude of ways.
-  # With the exception of exporting textures from a graph, you most likely
-  # won't need all these publishers, so feel free to comment the ones
-  # that you/your pipeline is not interested in.
-
-  # - name: Publish Package Archive to Perforce & ShotGrid
-  #   hook: "{config}/tk-multi-publish2/publish_file.py:{engine}/tk-multi-publish2/basic/publish_package_base.py:{engine}/tk-multi-publish2/basic/publish_package_archive.py"
-  #   settings:
-  #       Publish Template: substancedesigner_asset_package_archive_publish
-
-  # - name: Publish Package as MDL to Perforce & ShotGrid
-  #   hook: "{config}/tk-multi-publish2/publish_file.py:{engine}/tk-multi-publish2/basic/publish_package_base.py:{engine}/tk-multi-publish2/basic/publish_package_mdl.py"
-  #   settings:
-  #       Publish Template: substancedesigner_asset_package_mdl_publish
-
-  # - name: Publish Graph Output Textures to Perforce & ShotGrid
-  #   hook: "{config}/tk-multi-publish2/publish_file.py:{engine}/tk-multi-publish2/basic/publish_package_base.py:{engine}/tk-multi-publish2/basic/publish_graph_textures.py"
-  #   settings:
-  #       Publish Template: substancedesigner_asset_graph_textures_path_publish
-  #       Texture Format: exr
-
-  # - name: Publish Graph in MDLE format to Perforce & ShotGrid
-  #   hook: "{config}/tk-multi-publish2/publish_file.py:{engine}/tk-multi-publish2/basic/publish_package_base.py:{engine}/tk-multi-publish2/basic/publish_graph_mdle.py"
-  #   settings:
-  #       Publish Template: substancedesigner_asset_graph_mdle_path_publish
-
-  # - name: Publish Publish Graph as a preset to Perforce & ShotGrid
-  #   hook: "{config}/tk-multi-publish2/publish_file.py:{engine}/tk-multi-publish2/basic/publish_package_base.py:{engine}/tk-multi-publish2/basic/publish_graph_as_preset.py"
-  #   settings:
-  #       Publish Template: substancedesigner_asset_graph_mdle_path_publish
-
-  help_url: *help_url
-  location: "@apps.tk-multi-publish2.location"
-
-# asset_other step
-settings.tk-multi-publish2.substancedesigner.asset_other_step:
-  collector: "{self}/collector.py:{engine}/tk-multi-publish2/basic/collector.py"
-  collector_settings:
-      Work Template: asset_other_substancedesigner_workfile
-  post_phase: "{config}/tk-multi-publish2/post_phase.py"
-  publish_plugins:
-  # - name: Publish to Perforce & ShotGrid
-  #   hook: "{config}/tk-multi-publish2/publish_file.py"
-  #   settings: {}
-
-  - name: Upload for review
-    hook: "{self}/upload_version.py"
-    settings: {}
-
-  # - name: Begin file versioning
-  #   hook: "{engine}/tk-multi-publish2/basic/start_version_control.py"
-  #   settings: {}
-
-  # - name: Publish Package to Perforce & ShotGrid
-  #   hook: "{config}/tk-multi-publish2/publish_file.py:{engine}/tk-multi-publish2/basic/publish_package_base.py:{engine}/tk-multi-publish2/basic/publish_package.py"
-  #   settings:
-  #       Publish Template: substancedesigner_asset_other_package_publish
-
-  # Note that most of these publishers are for completion, as packages and
-  # graphs can be exported in multitude of ways.
-  # With the exception of exporting textures from a graph, you most likely
-  # won't need all these publishers, so feel free to comment the ones
-  # that you/your pipeline is not interested in.
-
-  # - name: Publish Package Archive to Perforce & ShotGrid
-  #   hook: "{config}/tk-multi-publish2/publish_file.py:{engine}/tk-multi-publish2/basic/publish_package_base.py:{engine}/tk-multi-publish2/basic/publish_package_archive.py"
-  #   settings:
-  #       Publish Template: substancedesigner_asset_other_package_archive_publish
-
-  # - name: Publish Package as MDL to Perforce & ShotGrid
-  #   hook: "{config}/tk-multi-publish2/publish_file.py:{engine}/tk-multi-publish2/basic/publish_package_base.py:{engine}/tk-multi-publish2/basic/publish_package_mdl.py"
-  #   settings:
-  #       Publish Template: substancedesigner_asset_other_package_mdl_publish
-
-  # - name: Publish Graph Output Textures to Perforce & ShotGrid
-  #   hook: "{config}/tk-multi-publish2/publish_file.py:{engine}/tk-multi-publish2/basic/publish_package_base.py:{engine}/tk-multi-publish2/basic/publish_graph_textures.py"
-  #   settings:
-  #       Publish Template: substancedesigner_asset_other_graph_textures_path_publish
-  #       Texture Format: exr
-
-  # - name: Publish Graph in MDLE format to Perforce & ShotGrid
-  #   hook: "{config}/tk-multi-publish2/publish_file.py:{engine}/tk-multi-publish2/basic/publish_package_base.py:{engine}/tk-multi-publish2/basic/publish_graph_mdle.py"
-  #   settings:
-  #       Publish Template: substancedesigner_asset_other_graph_mdle_path_publish
-
-  # - name: Publish Publish Graph as a preset to Perforce & ShotGrid
-  #   hook: "{config}/tk-multi-publish2/publish_file.py:{engine}/tk-multi-publish2/basic/publish_package_base.py:{engine}/tk-multi-publish2/basic/publish_graph_as_preset.py"
-  #   settings:
-  #       Publish Template: substancedesigner_asset_other_graph_mdle_path_publish
->>>>>>> 4ad87519
 
 # pub_asset step
 settings.tk-multi-publish2.substancedesigner.pub_asset_step:
   <<: *settings_publish_plugins_tk-multi-publish2_substancedesigner
   collector_settings:
-<<<<<<< HEAD
       Work Template: pub_asset_substancedesigner_workfile
 
 # prod_asset step
@@ -857,59 +496,6 @@
   <<: *settings_publish_plugins_tk-multi-publish2_substancedesigner
   collector_settings:
       Work Template: env_asset_substancedesigner_workfile
-=======
-      Work Template: asset_other_child_substancedesigner_workfile
-  post_phase: "{config}/tk-multi-publish2/post_phase.py"
-  publish_plugins:
-  # - name: Publish to Perforce & ShotGrid
-  #   hook: "{config}/tk-multi-publish2/publish_file.py"
-  #   settings: {}
-
-  - name: Upload for review
-    hook: "{self}/upload_version.py"
-    settings: {}
-
-  # - name: Begin file versioning
-  #   hook: "{engine}/tk-multi-publish2/basic/start_version_control.py"
-  #   settings: {}
-
-  # - name: Publish Package to Perforce & ShotGrid
-  #   hook: "{config}/tk-multi-publish2/publish_file.py:{engine}/tk-multi-publish2/basic/publish_package_base.py:{engine}/tk-multi-publish2/basic/publish_package.py"
-  #   settings:
-  #       Publish Template: substancedesigner_asset_other_package_publish
-
-  # Note that most of these publishers are for completion, as packages and
-  # graphs can be exported in multitude of ways.
-  # With the exception of exporting textures from a graph, you most likely
-  # won't need all these publishers, so feel free to comment the ones
-  # that you/your pipeline is not interested in.
-
-  # - name: Publish Package Archive to Perforce & ShotGrid
-  #   hook: "{config}/tk-multi-publish2/publish_file.py:{engine}/tk-multi-publish2/basic/publish_package_base.py:{engine}/tk-multi-publish2/basic/publish_package_archive.py"
-  #   settings:
-  #       Publish Template: substancedesigner_asset_other_package_archive_publish
-
-  # - name: Publish Package as MDL to Perforce & ShotGrid
-  #   hook: "{config}/tk-multi-publish2/publish_file.py:{engine}/tk-multi-publish2/basic/publish_package_base.py:{engine}/tk-multi-publish2/basic/publish_package_mdl.py"
-  #   settings:
-  #       Publish Template: substancedesigner_asset_other_package_mdl_publish
-
-  # - name: Publish Graph Output Textures to Perforce & ShotGrid
-  #   hook: "{config}/tk-multi-publish2/publish_file.py:{engine}/tk-multi-publish2/basic/publish_package_base.py:{engine}/tk-multi-publish2/basic/publish_graph_textures.py"
-  #   settings:
-  #       Publish Template: substancedesigner_asset_other_graph_textures_path_publish
-  #       Texture Format: exr
-
-  # - name: Publish Graph in MDLE format to Perforce & ShotGrid
-  #   hook: "{config}/tk-multi-publish2/publish_file.py:{engine}/tk-multi-publish2/basic/publish_package_base.py:{engine}/tk-multi-publish2/basic/publish_graph_mdle.py"
-  #   settings:
-  #       Publish Template: substancedesigner_asset_other_graph_mdle_path_publish
-
-  # - name: Publish Publish Graph as a preset to Perforce & ShotGrid
-  #   hook: "{config}/tk-multi-publish2/publish_file.py:{engine}/tk-multi-publish2/basic/publish_package_base.py:{engine}/tk-multi-publish2/basic/publish_graph_as_preset.py"
-  #   settings:
-  #       Publish Template: substancedesigner_asset_other_graph_mdle_path_publish
->>>>>>> 4ad87519
 
 # env_asset_master_step
 settings.tk-multi-publish2.substancedesigner.env_asset_master_step:
