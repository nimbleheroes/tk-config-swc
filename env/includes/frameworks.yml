--- conflicted
+++ resolved
@@ -103,13 +103,8 @@
       # Github
       type: git_branch
       branch: swc_beta
-<<<<<<< HEAD
       path: https://github.com/nimbleheroes/tk-framework-perforce.git
       version: "b9346eas"
-=======
-      path: https://github.com/studiowildcard/tk-framework-perforce.git
-      version: "94cf845"
->>>>>>> 9f78eb11
       
   # SWC - Custom utilities
   tk-framework-swc_v0.x.x:
