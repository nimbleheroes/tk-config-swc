--- conflicted
+++ resolved
@@ -158,25 +158,13 @@
 apps.tk-multi-perforce.location:
   # ## Dev
   # type: dev
-<<<<<<< HEAD
-  # path: C:\swc-configs\tk-multi-perforce
-  ## Github
-=======
   # path: S:\Projects\ShotgunConfig\tk-multi-perforce
   # Github
->>>>>>> 7383ff09
   type: git_branch
   branch: swc_beta_rb
   path: https://github.com/nimbleheroes/tk-multi-perforce.git
-<<<<<<< HEAD
   version: 5d17db6
 
-=======
-  version: 85f37fc
-  # type: git
-  # path: https://github.com/studiowildcard/tk-multi-perforce
-  # version: v0.5.2
->>>>>>> 7383ff09
 ################################################################################
 # reference all of the common frameworks
 frameworks: '@frameworks'
